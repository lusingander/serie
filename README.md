--- conflicted
+++ resolved
@@ -101,13 +101,8 @@
 #### -p, --protocol \<TYPE\>
 
 A protocol type for rendering images of commit graphs.
-<<<<<<< HEAD
 By default `auto` will guess the best supported protocal for the current terminal.
 Kitty, Ghostty, and Konsole terminals are detected as `kitty` via environment variables, and all others are assumed to support `iterm`.
-=======
-By default `auto` will guess the best supported protocol for the current terminal.
-Kitty terminals are detected as `kitty` via an environment variable, and all others are assumed to support `iterm`.
->>>>>>> efdade2b
 
 Refer to [Compatibility](#compatibility) for details.
 
