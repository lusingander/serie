[package]
name = "serie"
version = "0.4.2"
description = "A rich git commit graph in your terminal, like magic"
authors = ["Kyosuke Fujimoto <kyoro.f@gmail.com>"]
homepage = "https://github.com/lusingander/serie"
repository = "https://github.com/lusingander/serie"
readme = "README.md"
license = "MIT"
keywords = ["git", "cli", "tui", "terminal"]
categories = ["command-line-utilities"]
edition = "2021"
rust-version = "1.79.0"

exclude = ["/.github", "/img"]

[dependencies]
arboard = "3.4.1"
base64 = "0.22.1"
chrono = "0.4.39"
clap = { version = "4.5.26", features = ["derive"] }
color-eyre = "0.6.3"
<<<<<<< HEAD
console = "0.15.8"
directories = "5.0.1"
=======
console = "0.15.10"
directories = "6.0.0"
>>>>>>> 6bf55bab
fxhash = "0.2.1"
image = "0.25.5"
laurier = "0.1.0"
ratatui = "0.29.0"
rayon = "1.10.0"
semver = "1.0.24"
serde = { version = "1.0.217", features = ["derive"] }
serde_json = "1.0.135"
toml = "0.8.19"
<<<<<<< HEAD
tui-input = "0.10.1"
tui-tree-widget = "0.22.0"
=======
tui-input = "0.11.1"
tui-tree-widget = "0.23.0"
xdg = "2.5.2"
>>>>>>> 6bf55bab

[dev-dependencies]
dircpy = "0.3.19"
rstest = "0.24.0"
tempfile = "3.15.0"
text-to-png = "0.2.0"<|MERGE_RESOLUTION|>--- conflicted
+++ resolved
@@ -20,13 +20,8 @@
 chrono = "0.4.39"
 clap = { version = "4.5.26", features = ["derive"] }
 color-eyre = "0.6.3"
-<<<<<<< HEAD
-console = "0.15.8"
-directories = "5.0.1"
-=======
 console = "0.15.10"
 directories = "6.0.0"
->>>>>>> 6bf55bab
 fxhash = "0.2.1"
 image = "0.25.5"
 laurier = "0.1.0"
@@ -36,14 +31,9 @@
 serde = { version = "1.0.217", features = ["derive"] }
 serde_json = "1.0.135"
 toml = "0.8.19"
-<<<<<<< HEAD
-tui-input = "0.10.1"
-tui-tree-widget = "0.22.0"
-=======
 tui-input = "0.11.1"
 tui-tree-widget = "0.23.0"
 xdg = "2.5.2"
->>>>>>> 6bf55bab
 
 [dev-dependencies]
 dircpy = "0.3.19"
