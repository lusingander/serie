use std::{
    env,
    path::{Path, PathBuf},
};

use serde::Deserialize;

use crate::keybind::KeyBind;

const APP_DIR_NAME: &str = "serie";
const CONFIG_FILE_NAME: &str = "config.toml";
const CONFIG_FILE_ENV_NAME: &str = "SERIE_CONFIG_FILE";

const DEFAULT_LIST_SUBJECT_MIN_WIDTH: u16 = 20;
const DEFAULT_LIST_DATE_FORMAT: &str = "%Y-%m-%d";
const DEFAULT_LIST_DATE_WIDTH: u16 = 10;
const DEFAULT_LIST_DATE_LOCAL: bool = true;
const DEFAULT_LIST_NAME_WIDTH: u16 = 20;
const DEFAULT_DETAIL_DATE_FORMAT: &str = "%Y-%m-%d %H:%M:%S %z";
const DEFAULT_DETAIL_DATE_LOCAL: bool = true;
const DEFAULT_DETAIL_HEIGHT: u16 = 20;
const DEFAULT_REFS_WIDTH: u16 = 26;

const DEFAULT_GRAPH_COLOR_BRANCHES: [&str; 6] = [
    "#E06C76", "#98C379", "#E5C07B", "#61AFEF", "#C678DD", "#56B6C2",
];
const DEFAULT_GRAPH_COLOR_EDGE: &str = "#00000000";
const DEFAULT_GRAPH_COLOR_BACKGROUND: &str = "#00000000";

pub fn load() -> (UiConfig, GraphConfig, Option<KeyBind>) {
    let config = match config_file_path_from_env() {
        Some(user_path) => {
            if !user_path.exists() {
                panic!("Config file not found: {:?}", user_path);
            }
            read_config_from_path(&user_path)
        }
        None => {
            let default_path = config_file_path();
            if default_path.exists() {
                read_config_from_path(&default_path)
            } else {
                Config::default()
            }
        }
    };
    (config.ui, config.graph, config.keybind)
}

fn config_file_path_from_env() -> Option<PathBuf> {
    env::var(CONFIG_FILE_ENV_NAME).ok().map(PathBuf::from)
}

fn config_file_path() -> PathBuf {
    use directories::BaseDirs;

    BaseDirs::new()
        .expect("Couldn't get the base user directories!")
        .config_dir()
        .join(APP_DIR_NAME)
        .join(CONFIG_FILE_NAME)
<<<<<<< HEAD
}
=======
>>>>>>> 6bf55bab

fn read_config_from_path(path: &Path) -> Config {
    let content = std::fs::read_to_string(path).unwrap();
    toml::from_str(&content).unwrap()
}

#[derive(Debug, Default, Clone, PartialEq, Eq, Deserialize)]
struct Config {
    #[serde(default)]
    ui: UiConfig,
    #[serde(default)]
    graph: GraphConfig,
    // The user customed keybinds, please ref `assets/default-keybind.toml`
    keybind: Option<KeyBind>,
}

#[derive(Debug, Default, Clone, PartialEq, Eq, Deserialize)]
pub struct UiConfig {
    #[serde(default)]
    pub list: UiListConfig,
    #[serde(default)]
    pub detail: UiDetailConfig,
    #[serde(default)]
    pub refs: UiRefsConfig,
}

#[derive(Debug, Clone, PartialEq, Eq, Deserialize)]
pub struct UiListConfig {
    #[serde(default = "ui_list_subject_min_width_default")]
    pub subject_min_width: u16,
    #[serde(default = "ui_list_date_format_default")]
    pub date_format: String,
    #[serde(default = "ui_list_date_width_default")]
    pub date_width: u16,
    #[serde(default = "ui_list_date_local_default")]
    pub date_local: bool,
    #[serde(default = "ui_list_name_width_default")]
    pub name_width: u16,
}

impl Default for UiListConfig {
    fn default() -> Self {
        Self {
            subject_min_width: ui_list_subject_min_width_default(),
            date_format: ui_list_date_format_default(),
            date_width: ui_list_date_width_default(),
            date_local: ui_list_date_local_default(),
            name_width: ui_list_name_width_default(),
        }
    }
}

fn ui_list_subject_min_width_default() -> u16 {
    DEFAULT_LIST_SUBJECT_MIN_WIDTH
}

fn ui_list_date_format_default() -> String {
    DEFAULT_LIST_DATE_FORMAT.to_string()
}

fn ui_list_date_width_default() -> u16 {
    DEFAULT_LIST_DATE_WIDTH
}

fn ui_list_date_local_default() -> bool {
    DEFAULT_LIST_DATE_LOCAL
}

fn ui_list_name_width_default() -> u16 {
    DEFAULT_LIST_NAME_WIDTH
}

#[derive(Debug, Clone, PartialEq, Eq, Deserialize)]
pub struct UiDetailConfig {
    #[serde(default = "ui_detail_height_default")]
    pub height: u16,
    #[serde(default = "ui_detail_date_format_default")]
    pub date_format: String,
    #[serde(default = "ui_detail_date_local_default")]
    pub date_local: bool,
}

impl Default for UiDetailConfig {
    fn default() -> Self {
        Self {
            height: ui_detail_height_default(),
            date_format: ui_detail_date_format_default(),
            date_local: ui_detail_date_local_default(),
        }
    }
}

fn ui_detail_height_default() -> u16 {
    DEFAULT_DETAIL_HEIGHT
}

fn ui_detail_date_format_default() -> String {
    DEFAULT_DETAIL_DATE_FORMAT.to_string()
}

fn ui_detail_date_local_default() -> bool {
    DEFAULT_DETAIL_DATE_LOCAL
}

#[derive(Debug, Clone, PartialEq, Eq, Deserialize)]
pub struct UiRefsConfig {
    #[serde(default = "ui_refs_width_default")]
    pub width: u16,
}

impl Default for UiRefsConfig {
    fn default() -> Self {
        Self {
            width: ui_refs_width_default(),
        }
    }
}

fn ui_refs_width_default() -> u16 {
    DEFAULT_REFS_WIDTH
}

#[derive(Debug, Default, Clone, PartialEq, Eq, Deserialize)]
pub struct GraphConfig {
    #[serde(default)]
    pub color: GraphColorConfig,
}

#[derive(Debug, Clone, PartialEq, Eq, Deserialize)]
pub struct GraphColorConfig {
    #[serde(default = "graph_color_branches_default")]
    pub branches: Vec<String>,
    #[serde(default = "graph_color_edge_default")]
    pub edge: String,
    #[serde(default = "graph_color_background_default")]
    pub background: String,
}

impl Default for GraphColorConfig {
    fn default() -> Self {
        Self {
            branches: graph_color_branches_default(),
            edge: graph_color_edge_default(),
            background: graph_color_background_default(),
        }
    }
}

fn graph_color_branches_default() -> Vec<String> {
    DEFAULT_GRAPH_COLOR_BRANCHES
        .iter()
        .map(|s| s.to_string())
        .collect()
}

fn graph_color_edge_default() -> String {
    DEFAULT_GRAPH_COLOR_EDGE.into()
}

fn graph_color_background_default() -> String {
    DEFAULT_GRAPH_COLOR_BACKGROUND.into()
}

#[cfg(test)]
mod tests {
    use super::*;

    #[test]
    fn test_config_default() {
        let actual = Config::default();
        let expected = Config {
            ui: UiConfig {
                list: UiListConfig {
                    subject_min_width: 20,
                    date_format: "%Y-%m-%d".into(),
                    date_width: 10,
                    date_local: true,
                    name_width: 20,
                },
                detail: UiDetailConfig {
                    height: 20,
                    date_format: "%Y-%m-%d %H:%M:%S %z".into(),
                    date_local: true,
                },
                refs: UiRefsConfig { width: 26 },
            },
            graph: GraphConfig {
                color: GraphColorConfig {
                    branches: vec![
                        "#E06C76".into(),
                        "#98C379".into(),
                        "#E5C07B".into(),
                        "#61AFEF".into(),
                        "#C678DD".into(),
                        "#56B6C2".into(),
                    ],
                    edge: "#00000000".into(),
                    background: "#00000000".into(),
                },
            },
            keybind: None,
        };
        assert_eq!(actual, expected);
    }

    #[test]
    fn test_config_complete_toml() {
        let toml = r##"
            [ui.list]
            subject_min_width = 40
            date_format = "%Y/%m/%d"
            date_width = 20
            date_local = false
            name_width = 30
            [ui.detail]
            height = 30
            date_format = "%Y/%m/%d %H:%M:%S"
            date_local = false
            [ui.refs]
            width = 40
            [graph.color]
            branches = ["#ff0000", "#00ff00", "#0000ff"]
            edge = "#000000"
            background = "#ffffff"
        "##;
        let actual: Config = toml::from_str(toml).unwrap();
        let expected = Config {
            ui: UiConfig {
                list: UiListConfig {
                    subject_min_width: 40,
                    date_format: "%Y/%m/%d".into(),
                    date_width: 20,
                    date_local: false,
                    name_width: 30,
                },
                detail: UiDetailConfig {
                    height: 30,
                    date_format: "%Y/%m/%d %H:%M:%S".into(),
                    date_local: false,
                },
                refs: UiRefsConfig { width: 40 },
            },
            graph: GraphConfig {
                color: GraphColorConfig {
                    branches: vec!["#ff0000".into(), "#00ff00".into(), "#0000ff".into()],
                    edge: "#000000".into(),
                    background: "#ffffff".into(),
                },
            },
            keybind: None,
        };
        assert_eq!(actual, expected);
    }

    #[test]
    fn test_config_partial_toml() {
        let toml = r#"
            [ui.list]
            date_format = "%Y/%m/%d"
        "#;
        let actual: Config = toml::from_str(toml).unwrap();
        let expected = Config {
            ui: UiConfig {
                list: UiListConfig {
                    subject_min_width: 20,
                    date_format: "%Y/%m/%d".into(),
                    date_width: 10,
                    date_local: true,
                    name_width: 20,
                },
                detail: UiDetailConfig {
                    height: 20,
                    date_format: "%Y-%m-%d %H:%M:%S %z".into(),
                    date_local: true,
                },
                refs: UiRefsConfig { width: 26 },
            },
            graph: GraphConfig {
                color: GraphColorConfig {
                    branches: vec![
                        "#E06C76".into(),
                        "#98C379".into(),
                        "#E5C07B".into(),
                        "#61AFEF".into(),
                        "#C678DD".into(),
                        "#56B6C2".into(),
                    ],
                    edge: "#00000000".into(),
                    background: "#00000000".into(),
                },
            },
            keybind: None,
        };
        assert_eq!(actual, expected);
    }
}<|MERGE_RESOLUTION|>--- conflicted
+++ resolved
@@ -59,10 +59,6 @@
         .config_dir()
         .join(APP_DIR_NAME)
         .join(CONFIG_FILE_NAME)
-<<<<<<< HEAD
-}
-=======
->>>>>>> 6bf55bab
 
 fn read_config_from_path(path: &Path) -> Config {
     let content = std::fs::read_to_string(path).unwrap();
